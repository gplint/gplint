var assert = require('chai').assert;
var _ = require('lodash');
var linter = require('../../dist/linter.js');
require('mocha-sinon');

function createRuleTest(rule, messageTemplate) {
  return function runTest(featureFile, configuration, expected) {
    var expectedErrors = _.map(expected, function(error) {
      return {
        rule: rule.name,
        message: _.template(messageTemplate)(error.messageElements),
        line: error.line
      };
    });
<<<<<<< HEAD
    if(Array.isArray(featureFile)) {
      let accumulatedErrors = [];
      featureFile.forEach(element => {
        var parsedFile = parser.parse(fs.readFileSync('test/rules/' + element, 'utf8')).feature;
        accumulatedErrors = accumulatedErrors.concat(rule.run(parsedFile, {name: element}, configuration));
      });
      assert.sameDeepMembers(accumulatedErrors, expectedErrors);
    } else {
      var parsedFile = parser.parse(fs.readFileSync('test/rules/' + featureFile, 'utf8')).feature;
      assert.sameDeepMembers(rule.run(parsedFile, {name: featureFile}, configuration), expectedErrors);
    }
=======
    const {feature, file} = linter.readAndParseFile('test/rules/' + featureFile, 'utf8');
    assert.sameDeepMembers(rule.run(feature, file, configuration), expectedErrors);
>>>>>>> 58a5086a
  };
}

module.exports = {
  createRuleTest: createRuleTest
};<|MERGE_RESOLUTION|>--- conflicted
+++ resolved
@@ -12,22 +12,17 @@
         line: error.line
       };
     });
-<<<<<<< HEAD
     if(Array.isArray(featureFile)) {
       let accumulatedErrors = [];
       featureFile.forEach(element => {
-        var parsedFile = parser.parse(fs.readFileSync('test/rules/' + element, 'utf8')).feature;
-        accumulatedErrors = accumulatedErrors.concat(rule.run(parsedFile, {name: element}, configuration));
+        const {feature, file} = linter.readAndParseFile('test/rules/' + element, 'utf8');
+        accumulatedErrors = assert.sameDeepMembers(rule.run(feature, file, configuration), expectedErrors);
       });
       assert.sameDeepMembers(accumulatedErrors, expectedErrors);
     } else {
-      var parsedFile = parser.parse(fs.readFileSync('test/rules/' + featureFile, 'utf8')).feature;
-      assert.sameDeepMembers(rule.run(parsedFile, {name: featureFile}, configuration), expectedErrors);
+      const {feature, file} = linter.readAndParseFile('test/rules/' + featureFile, 'utf8');
+      assert.sameDeepMembers(rule.run(feature, file, configuration), expectedErrors);
     }
-=======
-    const {feature, file} = linter.readAndParseFile('test/rules/' + featureFile, 'utf8');
-    assert.sameDeepMembers(rule.run(feature, file, configuration), expectedErrors);
->>>>>>> 58a5086a
   };
 }
 
