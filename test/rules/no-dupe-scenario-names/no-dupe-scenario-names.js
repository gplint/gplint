--- conflicted
+++ resolved
@@ -18,12 +18,8 @@
   it('raises errors when there duplicate Scenario and Scenario Outline names in a single file', function() {
     return runTest('no-dupe-scenario-names/DuplicateScenarioNames.feature', {}, [{
       line: 9,
-<<<<<<< HEAD
       column: 1,
-      messageElements: {location: 'test/rules/no-dupe-scenario-names/DublicateScenarioNames.feature:6'}
-=======
       messageElements: {location: 'test/rules/no-dupe-scenario-names/DuplicateScenarioNames.feature:6'}
->>>>>>> dd48412b
     }]);
   });
 
@@ -58,15 +54,19 @@
 
   it('raises errors when there duplicate Scenario and Scenario Outline names in pickles in a single file', function() {
     return runTest('no-dupe-scenario-names/DuplicateScenarioNamesCompiled.feature', 'in-feature-compile', [{
+      column: 3,
       line: 14,
       messageElements: {location: 'test/rules/no-dupe-scenario-names/DuplicateScenarioNamesCompiled.feature:6'}
     },{
+      column: 3,
       line: 21,
       messageElements: {location: 'test/rules/no-dupe-scenario-names/DuplicateScenarioNamesCompiled.feature:20'}
     },{
+      column: 3,
       line: 32,
       messageElements: {location: 'test/rules/no-dupe-scenario-names/DuplicateScenarioNamesCompiled.feature:28'}
     },{
+      column: 3,
       line: 35,
       messageElements: {
         location: [
@@ -82,12 +82,14 @@
       .then(() => {
         return runTest('no-dupe-scenario-names/DuplicateScenarioNamesCompiledAcrossFiles2.feature', 'anywhere-compile', [
           {
+            column: 3,
             line: 11,
             messageElements: {
               location: 'test/rules/no-dupe-scenario-names/DuplicateScenarioNamesCompiledAcrossFiles1.feature:10'
             }
           },
           {
+            column: 3,
             line: 14,
             messageElements: {
               location: [
