--- conflicted
+++ resolved
@@ -1,11 +1,6 @@
 import * as gherkinUtils from './utils/gherkin';
-<<<<<<< HEAD
 import {GherkinData, RuleSubConfig, RuleError , GherkinKeyworded} from '../types';
-import {Background, Examples, Feature, Rule, Scenario, Step} from '@cucumber/messages';
-=======
-import {GherkinData, GherkinNode, RuleError, RuleSubConfig} from '../types';
-import {Background, Scenario, Step, StepKeywordType} from '@cucumber/messages';
->>>>>>> 7b3fa2c3
+import {Background, Examples, Feature, Rule, Scenario, Step, StepKeywordType} from '@cucumber/messages';
 
 type IConfiguration<T> = {
   Global: T[]
@@ -89,7 +84,7 @@
   if (keywords.map(item => item.toLowerCase()).includes(key.toLowerCase())) {
     previousKeyword = key;
   }
-  if (node.keywordType === StepKeywordType.CONJUNCTION && keywords.map(item => item.toLowerCase()).includes(previousKeyword.toLowerCase())) {
+  if ((node as Step).keywordType === StepKeywordType.CONJUNCTION && keywords.map(item => item.toLowerCase()).includes(previousKeyword.toLowerCase())) {
     return restrictedPatterns[previousKeyword as keyof ConfigurationPatterns];
   }
   return restrictedPatterns[key];
