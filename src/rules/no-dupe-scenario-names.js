var rule = 'no-dupe-scenario-names';
var scenarios = [];
var availableConfigs = [
  'anywhere',
  'in-feature'
];

<<<<<<< HEAD
function noDuplicateScenarioNames(feature, file, configuration) {
  if(configuration === 'in-feature') {
    scenarios = [];
  }
  if(feature.children) {
    var errors = [];
    
=======
function noDuplicateScenarioNames(feature, file) {
  var errors = [];
  if (feature && feature.children) {
>>>>>>> 58a5086a
    feature.children.forEach(function(scenario) {
      if (scenario.name) {
        if (scenario.name in scenarios) {
          var dupes = getFileLinePairsAsStr(scenarios[scenario.name].locations);
          scenarios[scenario.name].locations.push({file: file.name, line: scenario.location.line});
          errors.push({message: 'Scenario name is already used in: ' + dupes,
            rule   : rule,
            line   : scenario.location.line});
        } else {
          scenarios[scenario.name] = {locations: [{file: file.name, line: scenario.location.line}]};
        }
      }
    });
  }
  return errors;
}

function getFileLinePairsAsStr(objects) {
  var strings = [];
  objects.forEach(function(object) {
    strings.push(object.file + ':' + object.line);
  });
  return strings.join(', ');
}

module.exports = {
  name: rule,
  run: noDuplicateScenarioNames,
  reset: () => scenarios = [],
  availableConfigs: availableConfigs
};<|MERGE_RESOLUTION|>--- conflicted
+++ resolved
@@ -5,19 +5,12 @@
   'in-feature'
 ];
 
-<<<<<<< HEAD
-function noDuplicateScenarioNames(feature, file, configuration) {
+function noDuplicateScenarioNames(feature, file) {
+  var errors = [];
   if(configuration === 'in-feature') {
     scenarios = [];
   }
-  if(feature.children) {
-    var errors = [];
-    
-=======
-function noDuplicateScenarioNames(feature, file) {
-  var errors = [];
   if (feature && feature.children) {
->>>>>>> 58a5086a
     feature.children.forEach(function(scenario) {
       if (scenario.name) {
         if (scenario.name in scenarios) {
