import * as _ from 'lodash';
const rule = 'no-dupe-scenario-names';
const availableConfigs = [
  'anywhere',
  'in-feature',
  'anywhere-compile',
  'in-feature-compile'
];

let scenarios = {};

function run({feature, pickles, file}, configuration) {
  if (!feature) {
    return [];
  }

  let errors = [];

  const compile = _.isString(configuration) && configuration && configuration.endsWith('-compile');
  if(_.isString(configuration) && configuration.startsWith('in-feature')) {
    scenarios = {};
  }

<<<<<<< HEAD
  feature.children.forEach(child => {
    if (child.scenario) {
      if (child.scenario.name in scenarios) {
        const dupes = getFileLinePairsAsStr(scenarios[child.scenario.name].locations);

        scenarios[child.scenario.name].locations.push({
          file: file.relativePath,
          line: child.scenario.location.line,
          column: child.scenario.location.column,
        });

        errors.push({
          message: 'Scenario name is already used in: ' + dupes,
          rule   : rule,
          line   : child.scenario.location.line,
          column : child.scenario.location.column,
        });
      } else {
        scenarios[child.scenario.name] = {
          locations: [
            {
              file: file.relativePath,
              line: child.scenario.location.line,
              column: child.scenario.location.column,
            }
          ]
        };
      }
=======
  const items = compile ? pickles : feature.children.filter(child => child.scenario).map(child => child.scenario);

  items.forEach(scenario => {
    const scenarioName = scenario.name;
    const scenarioLine = compile ? guessPickleLine(feature, scenario) : scenario.location.line;
    if (Object.prototype.hasOwnProperty.call(scenarios, scenarioName)) {
      const dupes = getFileLinePairsAsStr(scenarios[scenarioName].locations);

      scenarios[scenarioName].locations.push({
        file: file.relativePath,
        line: scenarioLine
      });

      errors.push({
        message: 'Scenario name is already used in: ' + dupes,
        rule   : rule,
        line   : scenarioLine
      });
    } else {
      scenarios[scenarioName] = {
        locations: [
          {
            file: file.relativePath,
            line: scenarioLine
          }
        ]
      };
>>>>>>> dd48412b
    }
  });

  return errors;
}

function getFileLinePairsAsStr(objects) {
  let strings = [];
  objects.forEach(object => {
    strings.push(object.file + ':' + object.line);
  });
  return strings.join(', ');
}

function guessPickleLine(feature, pickle) {
  let item = feature.children.filter(child => child.scenario).find(child => child.scenario.id === pickle.astNodeIds[0]).scenario;

  if (pickle.astNodeIds.length === 2) // Scenario Outline
    item = item.examples.flatMap(e => e.tableBody).find(t => t.id === pickle.astNodeIds[1]);

  return item.location.line;
}

module.exports = {
  name: rule,
  run: run,
  availableConfigs: availableConfigs
};<|MERGE_RESOLUTION|>--- conflicted
+++ resolved
@@ -21,64 +21,36 @@
     scenarios = {};
   }
 
-<<<<<<< HEAD
-  feature.children.forEach(child => {
-    if (child.scenario) {
-      if (child.scenario.name in scenarios) {
-        const dupes = getFileLinePairsAsStr(scenarios[child.scenario.name].locations);
-
-        scenarios[child.scenario.name].locations.push({
-          file: file.relativePath,
-          line: child.scenario.location.line,
-          column: child.scenario.location.column,
-        });
-
-        errors.push({
-          message: 'Scenario name is already used in: ' + dupes,
-          rule   : rule,
-          line   : child.scenario.location.line,
-          column : child.scenario.location.column,
-        });
-      } else {
-        scenarios[child.scenario.name] = {
-          locations: [
-            {
-              file: file.relativePath,
-              line: child.scenario.location.line,
-              column: child.scenario.location.column,
-            }
-          ]
-        };
-      }
-=======
   const items = compile ? pickles : feature.children.filter(child => child.scenario).map(child => child.scenario);
 
   items.forEach(scenario => {
     const scenarioName = scenario.name;
-    const scenarioLine = compile ? guessPickleLine(feature, scenario) : scenario.location.line;
+    const scenarioLocation = compile ? guessPickleLocation(feature, scenario) : scenario.location;
     if (Object.prototype.hasOwnProperty.call(scenarios, scenarioName)) {
       const dupes = getFileLinePairsAsStr(scenarios[scenarioName].locations);
 
       scenarios[scenarioName].locations.push({
         file: file.relativePath,
-        line: scenarioLine
+        line: scenarioLocation.line,
+        column: scenarioLocation.column,
       });
 
       errors.push({
         message: 'Scenario name is already used in: ' + dupes,
-        rule   : rule,
-        line   : scenarioLine
+        rule: rule,
+        line: scenarioLocation.line,
+        column: scenarioLocation.column,
       });
     } else {
       scenarios[scenarioName] = {
         locations: [
           {
             file: file.relativePath,
-            line: scenarioLine
+            line: scenarioLocation.line,
+            column: scenarioLocation.column,
           }
         ]
       };
->>>>>>> dd48412b
     }
   });
 
@@ -93,13 +65,13 @@
   return strings.join(', ');
 }
 
-function guessPickleLine(feature, pickle) {
+function guessPickleLocation(feature, pickle) {
   let item = feature.children.filter(child => child.scenario).find(child => child.scenario.id === pickle.astNodeIds[0]).scenario;
 
   if (pickle.astNodeIds.length === 2) // Scenario Outline
     item = item.examples.flatMap(e => e.tableBody).find(t => t.id === pickle.astNodeIds[1]);
 
-  return item.location.line;
+  return item.location;
 }
 
 module.exports = {
