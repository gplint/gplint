const _ = require('lodash');

var rule = 'one-space-between-tags';

function run(feature) {
  if (!feature || Object.keys(feature).length === 0) {
    return [];
  }
  var errors = [];

  function testTags(allTags) {
<<<<<<< HEAD
    _(allTags).sort(function(tag) {
      return -tag.location.column;
    }).groupBy(function(tag) {
      return tag.location.line;
    }).forEach(function(tags) {
      const tags2 = tags.sort(function(a, b) {
        return a.location.column - b.location.column;
      });
      _.range(tags2.length - 1).map(function(i) {
        if ((tags2[i].location.column + tags2[i].name.length) < tags2[i + 1].location.column - 1) {
          errors.push({
            line: tags2[i].location.line,
            rule: rule,
            message: 'There is more than one space between the tags ' +
            tags2[i].name + ' and ' + tags2[i + 1].name
          });
        }
=======
    _(allTags).groupBy('location.line').sortBy('location.column')
      .forEach(function(tags) {
        _.range(tags.length - 1).map(function(i) {
          if (tags[i].location.column + tags[i].name.length < tags[i + 1].location.column - 1) {
            errors.push({
              line: tags[i].location.line,
              rule: rule,
              message: 'There is more than one space between the tags ' +
                        tags[i].name + ' and ' + tags[i + 1].name
            });
          }
        });
>>>>>>> 73f97c35
      });
  }

  testTags(feature.tags);
  feature.children.forEach(function(child) {
    if (child.type === 'Scenario' || child.type === 'ScenarioOutline') {
      testTags(child.tags);
    }
  });

  return errors;
}

module.exports = {
  run: run,
  name: rule
};<|MERGE_RESOLUTION|>--- conflicted
+++ resolved
@@ -9,25 +9,6 @@
   var errors = [];
 
   function testTags(allTags) {
-<<<<<<< HEAD
-    _(allTags).sort(function(tag) {
-      return -tag.location.column;
-    }).groupBy(function(tag) {
-      return tag.location.line;
-    }).forEach(function(tags) {
-      const tags2 = tags.sort(function(a, b) {
-        return a.location.column - b.location.column;
-      });
-      _.range(tags2.length - 1).map(function(i) {
-        if ((tags2[i].location.column + tags2[i].name.length) < tags2[i + 1].location.column - 1) {
-          errors.push({
-            line: tags2[i].location.line,
-            rule: rule,
-            message: 'There is more than one space between the tags ' +
-            tags2[i].name + ' and ' + tags2[i + 1].name
-          });
-        }
-=======
     _(allTags).groupBy('location.line').sortBy('location.column')
       .forEach(function(tags) {
         _.range(tags.length - 1).map(function(i) {
@@ -40,7 +21,6 @@
             });
           }
         });
->>>>>>> 73f97c35
       });
   }
 
