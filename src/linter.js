--- conflicted
+++ resolved
@@ -69,13 +69,8 @@
     return readAndParseFile(f)
       .then(
         // Handle Promise.resolve
-<<<<<<< HEAD
-        ({feature, file}) => {
-          perFileErrors = rules.runAllEnabledRules(feature, file, configuration, additionalRulesDirs);
-=======
         ({feature, pickles, file}) => {
           perFileErrors = rules.runAllEnabledRules(feature, pickles, file, configuration, additionalRulesDirs);
->>>>>>> dd48412b
         },
         // Handle Promise.reject
         (parsingErrors) => {
