{
  "name": "gherkin-lint",
  "version": "1.1.0",
  "description": "A Gherkin linter/validator written in javascript",
  "author": "Vasiliki Siakka",
  "contributors": [
    {
      "name": "Tim Brust"
    },
    {
      "name": "Oskar Pfeifer-Bley"
    }
  ],
  "main": "src/main.js",
  "repository": {
    "type": "git",
    "url": "https://github.com/vsiakka/gherkin-lint"
  },
  "keywords": [
    "gherkin",
    "linter"
  ],
  "dependencies": {
    "commander": "2.9.0",
    "gherkin": "4.0.0",
    "glob": "7.0.5",
    "lodash": "4.13.1"
  },
  "devDependencies": {
<<<<<<< HEAD
    "chai": "3.5.0",
    "eslint": "latest",
    "mocha": "^2.5.3",
    "mocha-sinon": "^1.1.5"
=======
    "eslint": "2.13.1"
>>>>>>> ea92c660
  },
  "bin": {
    "gherkin-lint": "src/main.js"
  },
  "scripts": {
    "demo": "node ./src/main.js . -c ./test/test-data/.gherkin-lintrc",
    "lint": "eslint .",
    "test": "npm run lint"
  },
  "license": "ISC"
}<|MERGE_RESOLUTION|>--- conflicted
+++ resolved
@@ -27,14 +27,10 @@
     "lodash": "4.13.1"
   },
   "devDependencies": {
-<<<<<<< HEAD
     "chai": "3.5.0",
-    "eslint": "latest",
+    "eslint": "2.13.1",
     "mocha": "^2.5.3",
     "mocha-sinon": "^1.1.5"
-=======
-    "eslint": "2.13.1"
->>>>>>> ea92c660
   },
   "bin": {
     "gherkin-lint": "src/main.js"
