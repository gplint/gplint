--- conflicted
+++ resolved
@@ -64,17 +64,10 @@
     "xml-js": "1.6.11"
   },
   "devDependencies": {
-<<<<<<< HEAD
     "@eslint/eslintrc": "^3.0.2",
     "@eslint/js": "^9.0.0",
     "@types/chai": "4.3.14",
-    "@types/lodash": "4.17.0",
-=======
-    "@istanbuljs/nyc-config-typescript": "1.0.2",
-    "@types/chai": "4.3.11",
-    "@types/glob": "8.1.0",
     "@types/lodash": "4.17.4",
->>>>>>> 00cf65ff
     "@types/mocha": "10.0.6",
     "@types/mock-fs": "4.13.4",
     "@types/node": "^20.12.7",
@@ -93,16 +86,9 @@
     "mocha": "10.4.0",
     "mock-fs": "5.2.0",
     "npm-run-all": "4.1.5",
-<<<<<<< HEAD
-    "sinon": "17.0.1",
+    "sinon": "18.0.0",
     "typescript": "^5.4.5",
     "typescript-eslint": "^7.6.0"
-=======
-    "nyc": "15.1.0",
-    "sinon": "18.0.0",
-    "sinon-chai": "3.7.0",
-    "typescript": "5.4.5"
->>>>>>> 00cf65ff
   },
   "engines": {
     "node": ">=18.0.0"
